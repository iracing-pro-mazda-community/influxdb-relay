package relay

import (
	"bytes"
	"net/http"
	"strconv"
	"sync"
	"sync/atomic"
	"time"
)

const (
	retryInitial    = 500 * time.Millisecond
	retryMultiplier = 2
)

// Operation -TODO-
type Operation func() error

// Buffers and retries operations, if the buffer is full operations are dropped.
// Only tries one operation at a time, the next operation is not attempted
// until success or timeout of the previous operation.
// There is no delay between attempts of different operations.
type retryBuffer struct {
	buffering int32
	flushing int32

	initialInterval time.Duration
	multiplier      time.Duration
	maxInterval     time.Duration

	maxBuffered int
	maxBatch    int

	list *bufferList

	p poster
}

func newRetryBuffer(size, batch int, max time.Duration, p poster) *retryBuffer {
	r := &retryBuffer{
		initialInterval: retryInitial,
		multiplier:      retryMultiplier,
		maxInterval:     max,
		maxBuffered:     size,
		maxBatch:        batch,
		list:            newBufferList(size, batch),
		p:               p,
	}
	go r.run()
	return r
}

func (r *retryBuffer) getStats() map[string]string {
	stats := make(map[string]string)
	stats["buffering"] = strconv.FormatInt(int64(r.buffering), 10)
	for k, v := range r.list.getStats() {
		stats[k] = v
	}
	return stats
}

func (r *retryBuffer) post(buf []byte, query string, auth string, endpoint string) (*responseData, error) {
	if atomic.LoadInt32(&r.buffering) == 0 {
		resp, err := r.p.post(buf, query, auth, endpoint)
		// TODO: A 5xx caused by the point data could cause the relay to buffer forever
		if err == nil && resp.StatusCode/100 != 5 {
			return resp, err
		}

		atomic.StoreInt32(&r.buffering, 1)
	}

	// already buffering or failed request
	_, err := r.list.add(buf, query, auth, endpoint)

	// batch.wg.Wait()
	// We do not wait for the WaitGroup because we don't want
	// to leave the connection open
	//.The client will receive a 202 which closes the connection and
	// invites him to send further requests
	return &responseData{StatusCode: http.StatusAccepted}, err
}

func (r *retryBuffer) run() {
	buf := bytes.NewBuffer(make([]byte, 0, r.maxBatch))
	for {
		buf.Reset()
		batch := r.list.pop()

		for _, b := range batch.bufs {
			buf.Write(b)
		}

		interval := r.initialInterval
		for {
<<<<<<< HEAD
			if r.flushing == 1 {
				atomic.StoreInt32(&r.buffering, 0)
				batch.wg.Done()

				if r.list.size == 0 {
					atomic.StoreInt32(&r.flushing, 0)
				}

				break
			}

			resp, err := r.p.post(buf.Bytes(), batch.query, batch.auth)
=======
			resp, err := r.p.post(buf.Bytes(), batch.query, batch.auth, batch.endpoint)
>>>>>>> ddc6c204
			if err == nil && resp.StatusCode/100 != 5 {
				batch.resp = resp
				atomic.StoreInt32(&r.buffering, 0)
				batch.wg.Done()
				break
			}

			if interval != r.maxInterval {
				interval *= r.multiplier
				if interval > r.maxInterval {
					interval = r.maxInterval
				}
			}

			time.Sleep(interval)
		}
	}
}

type batch struct {
	query    string
	auth     string
	bufs     [][]byte
	size     int
	full     bool
	endpoint string

	wg   sync.WaitGroup
	resp *responseData

	next *batch
}

func newBatch(buf []byte, query string, auth string, endpoint string) *batch {
	b := new(batch)
	b.bufs = [][]byte{buf}
	b.size = len(buf)
	b.query = query
	b.auth = auth
	b.endpoint = endpoint
	b.wg.Add(1)
	return b
}

type bufferList struct {
	cond     *sync.Cond
	head     *batch
	size     int
	maxSize  int
	maxBatch int
}

func newBufferList(maxSize, maxBatch int) *bufferList {
	return &bufferList{
		cond:     sync.NewCond(new(sync.Mutex)),
		maxSize:  maxSize,
		maxBatch: maxBatch,
	}
}

func (l *bufferList) getStats() map[string]string {
	stats := make(map[string]string)
	stats["size"] = strconv.FormatInt(int64(l.size), 10)
	stats["maxSize"] = strconv.FormatInt(int64(l.maxSize), 10)
	return stats
}

// Empty the buffer to drop any buffered query
// This allows to flush 'impossible' queries which loop infinitely
// without having to restart the whole relay
func (r *retryBuffer) empty() {
	atomic.StoreInt32(&r.flushing, 1)
}

// pop will remove and return the first element of the list, blocking if necessary
func (l *bufferList) pop() *batch {
	l.cond.L.Lock()

	for l.size == 0 {
		l.cond.Wait()
	}

	b := l.head
	l.head = l.head.next
	l.size -= b.size

	l.cond.L.Unlock()

	return b
}

func (l *bufferList) add(buf []byte, query string, auth string, endpoint string) (*batch, error) {
	l.cond.L.Lock()

	if l.size+len(buf) > l.maxSize {
		l.cond.L.Unlock()
		return nil, ErrBufferFull
	}

	l.size += len(buf)
	l.cond.Signal()

	var cur **batch

	// non-nil batches that either don't match the query string, don't match the auth
	// credentials, or would be too large when adding the current set of points
	// (auth must be checked to prevent potential problems in multi-user scenarios)
	for cur = &l.head; *cur != nil; cur = &(*cur).next {
		if (*cur).query != query || (*cur).auth != auth || (*cur).full {
			continue
		}

		if (*cur).size+len(buf) > l.maxBatch {
			// prevent future writes from preceding this write
			(*cur).full = true
			continue
		}

		break
	}

	if *cur == nil {
		// new tail element
		*cur = newBatch(buf, query, auth, endpoint)
	} else {
		// append to current batch
		b := *cur
		b.size += len(buf)
		b.bufs = append(b.bufs, buf)
	}

	l.cond.L.Unlock()
	return *cur, nil
}<|MERGE_RESOLUTION|>--- conflicted
+++ resolved
@@ -77,7 +77,7 @@
 	// batch.wg.Wait()
 	// We do not wait for the WaitGroup because we don't want
 	// to leave the connection open
-	//.The client will receive a 202 which closes the connection and
+	// The client will receive a 202 which closes the connection and
 	// invites him to send further requests
 	return &responseData{StatusCode: http.StatusAccepted}, err
 }
@@ -94,7 +94,6 @@
 
 		interval := r.initialInterval
 		for {
-<<<<<<< HEAD
 			if r.flushing == 1 {
 				atomic.StoreInt32(&r.buffering, 0)
 				batch.wg.Done()
@@ -106,11 +105,8 @@
 				break
 			}
 
-			resp, err := r.p.post(buf.Bytes(), batch.query, batch.auth)
-=======
-			resp, err := r.p.post(buf.Bytes(), batch.query, batch.auth, batch.endpoint)
->>>>>>> ddc6c204
-			if err == nil && resp.StatusCode/100 != 5 {
+      resp, err := r.p.post(buf.Bytes(), batch.query, batch.auth, batch.endpoint)
+      if err == nil && resp.StatusCode/100 != 5 {
 				batch.resp = resp
 				atomic.StoreInt32(&r.buffering, 0)
 				batch.wg.Done()
