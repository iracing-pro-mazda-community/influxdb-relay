package relay

import (
	"bytes"
	"crypto/tls"
	"encoding/json"
	"errors"
	"fmt"
	"golang.org/x/time/rate"
	"io/ioutil"
	"log"
	"net"
	"net/http"
	"os"
	"regexp"
	"strconv"
	"strings"
	"sync"
	"sync/atomic"
	"time"

	"github.com/influxdata/influxdb/models"
	"github.com/vente-privee/influxdb-relay/config"
)

// HTTP is a relay for HTTP influxdb writes
type HTTP struct {
	addr   string
	name   string
	schema string

	cert string
	rp   string

	pingResponseCode    int
	pingResponseHeaders map[string]string

	closing int64
	l       net.Listener

	backends []*httpBackend

	start  time.Time
	log    bool
	logger *log.Logger

	rateLimiter *rate.Limiter

	healthTimeout time.Duration
}

type relayHandlerFunc func(h *HTTP, w http.ResponseWriter, r *http.Request, start time.Time)
type relayMiddleware func(h *HTTP, handlerFunc relayHandlerFunc) relayHandlerFunc

// Default HTTP settings and a few constants
const (
	DefaultHTTPPingResponse = http.StatusNoContent
	DefaultHTTPTimeout      = 10 * time.Second
	DefaultMaxDelayInterval = 10 * time.Second
	DefaultBatchSizeKB      = 512

	KB = 1024
	MB = 1024 * KB
)

var (
	handlers = map[string]relayHandlerFunc{
		"/write":             (*HTTP).handleStandard,
		"/api/v1/prom/write": (*HTTP).handleProm,
		"/ping":              (*HTTP).handlePing,
		"/status":            (*HTTP).handleStatus,
		"/admin":             (*HTTP).handleAdmin,
		"/admin/flush":				(*HTTP).handleFlush,
		"/health":            (*HTTP).handleHealth,
	}

	middlewares = []relayMiddleware{
		(*HTTP).bodyMiddleWare,
		(*HTTP).queryMiddleWare,
		(*HTTP).logMiddleWare,
		(*HTTP).rateMiddleware,
	}
)

// NewHTTP creates a new HTTP relay
// This relay will most likely be tied to a RelayService
// and manage a set of HTTPBackends
func NewHTTP(cfg config.HTTPConfig, verbose bool, fs config.Filters) (Relay, error) {
	h := new(HTTP)

	h.addr = cfg.Addr
	h.name = cfg.Name
	h.log = verbose
	if verbose {
		h.logger = log.New(os.Stdout, "", 0)
	}

	h.pingResponseCode = DefaultHTTPPingResponse
	if cfg.DefaultPingResponse != 0 {
		h.pingResponseCode = cfg.DefaultPingResponse
	}

	h.pingResponseHeaders = make(map[string]string)
	h.pingResponseHeaders["X-InfluxDB-Version"] = "relay"
	if h.pingResponseCode != http.StatusNoContent {
		h.pingResponseHeaders["Content-Length"] = "0"
	}

	h.cert = cfg.SSLCombinedPem
	h.rp = cfg.DefaultRetentionPolicy

	// If a cert is specified, this means the user
	// wants to do HTTPS
	h.schema = "http"
	if h.cert != "" {
		h.schema = "https"
	}

	// For each output specified in the config, we are going to create a backend
	for i := range cfg.Outputs {
		backend, err := newHTTPBackend(&cfg.Outputs[i], fs)
		if err != nil {
			return nil, err
		}

		h.backends = append(h.backends, backend)
	}

	// If a RateLimit is specified, create a new limiter
	if cfg.RateLimit != 0 {
		if cfg.BurstLimit != 0 {
			h.rateLimiter = rate.NewLimiter(rate.Limit(cfg.RateLimit), cfg.BurstLimit)
		} else {
			h.rateLimiter = rate.NewLimiter(rate.Limit(cfg.RateLimit), 1)
		}
	}

	h.healthTimeout = time.Duration(cfg.HealthTimeout) * time.Millisecond

	return h, nil
}

// Name is the name of the HTTP relay
// a default name might be generated if it is
// not specified in the configuration file
func (h *HTTP) Name() string {
	if h.name == "" {
		return fmt.Sprintf("%s://%s", h.schema, h.addr)
	}

	return h.name
}

// Run actually launch the HTTP endpoint
func (h *HTTP) Run() error {
	var cert tls.Certificate
	l, err := net.Listen("tcp", h.addr)
	if err != nil {
		return err
	}

	// support HTTPS
	if h.cert != "" {
		cert, err = tls.LoadX509KeyPair(h.cert, h.cert)
		if err != nil {
			return err
		}

		l = tls.NewListener(l, &tls.Config{
			Certificates: []tls.Certificate{cert},
		})
	}

	h.l = l

	h.logger.Printf("starting %s relay %q on %v", strings.ToUpper(h.schema), h.Name(), h.addr)

	err = http.Serve(l, h)
	if atomic.LoadInt64(&h.closing) != 0 {
		return nil
	}
	return err
}

// Stop actually stops the HTTP endpoint
func (h *HTTP) Stop() error {
	atomic.StoreInt64(&h.closing, 1)
	return h.l.Close()
}

// ServeHTTP is the function that handles the different route
// The response is a JSON object describing the state of the operation
func (h *HTTP) ServeHTTP(w http.ResponseWriter, r *http.Request) {
	// h.start = time.Now()

	if fun, ok := handlers[r.URL.Path]; ok {
		allMiddlewares(h, fun)(h, w, r, time.Now())
	} else {
		jsonResponse(w, response{http.StatusNotFound, http.StatusText(http.StatusNotFound)})
		return
	}
}

type responseData struct {
	ContentType     string
	ContentEncoding string
	StatusCode      int
	Body            []byte
}

func (rd *responseData) Write(w http.ResponseWriter) {
	if rd.ContentType != "" {
		w.Header().Set("Content-Type", rd.ContentType)
	}

	if rd.ContentEncoding != "" {
		w.Header().Set("Content-Encoding", rd.ContentEncoding)
	}

	w.Header().Set("Content-Length", strconv.Itoa(len(rd.Body)))
	w.WriteHeader(rd.StatusCode)
	w.Write(rd.Body)
}

func jsonResponse(w http.ResponseWriter, r response) {
	data, err := json.Marshal(r.body)
	if err != nil {
		http.Error(w, err.Error(), http.StatusInternalServerError)
		return
	}

	w.Header().Set("Content-Type", "application/json")
	w.Header().Set("Content-Length", fmt.Sprint(len(data)))
	w.WriteHeader(r.code)

	_, _ = w.Write(data)
}

type poster interface {
	post([]byte, string, string, string) (*responseData, error)
	getStats() map[string]string
}

type simplePoster struct {
	client   *http.Client
	location string
}

func newSimplePoster(location string, timeout time.Duration, skipTLSVerification bool) *simplePoster {
	// Configure custom transport for http.Client
	// Used for support skip-tls-verification option
	transport := &http.Transport{
		TLSClientConfig: &tls.Config{
			InsecureSkipVerify: skipTLSVerification,
		},
	}

	return &simplePoster{
		client: &http.Client{
			Timeout:   timeout,
			Transport: transport,
		},
		location: location,
	}
}

func (s *simplePoster) getStats() map[string]string {
	v := make(map[string]string)
	v["location"] = s.location
	return v
}

func (s *simplePoster) post(buf []byte, query string, auth string, endpoint string) (*responseData, error) {
	req, err := http.NewRequest("POST", s.location+endpoint, bytes.NewReader(buf))
	if err != nil {
		return nil, err
	}

	req.URL.RawQuery = query
	req.Header.Set("Content-Type", "text/plain")
	req.Header.Set("Content-Length", strconv.Itoa(len(buf)))
	if auth != "" {
		req.Header.Set("Authorization", auth)
	}

	resp, err := s.client.Do(req)
	if err != nil {
		return nil, err
	}
	defer resp.Body.Close()

	data, err := ioutil.ReadAll(resp.Body)
	if err != nil {
		return nil, err
	}

	return &responseData{
		ContentType:     resp.Header.Get("Content-Type"),
		ContentEncoding: resp.Header.Get("Content-Encoding"),
		StatusCode:      resp.StatusCode,
		Body:            data,
	}, nil
}

type httpBackend struct {
	poster
	name      string
	inputType config.Input
	admin     string
	endpoints config.HTTPEndpointConfig
	location  string

	tagRegexps         []*regexp.Regexp
	measurementRegexps []*regexp.Regexp
}

// validateRegexps checks if a request on this backend matches
// all the tag regular expressions for this backend
func (b *httpBackend) validateRegexps(ps models.Points) error {
	// For each point
	for _, p := range ps {
		// Check if the measurement of each point
		// matches ALL measurement regular expressions
		m := p.Name()
		for _, r := range b.measurementRegexps {
			if !r.Match(m) {
				return errors.New("bad measurement")
			}
		}

		// For each tag of each point
		for _, t := range p.Tags() {
			// Check if each tag of each point
			// matches ALL tags regular expressions
			for _, r := range b.tagRegexps {
				if !r.Match(t.Key) {
					return errors.New("bad tag")
				}
			}
		}
	}

	return nil
}

<<<<<<< HEAD
func (h *httpBackend) getRetryBuffer() *retryBuffer	{
	if p, ok := h.poster.(*retryBuffer); ok {
		return p
	}

	return nil
}

func newHTTPBackend(cfg *config.HTTPOutputConfig) (*httpBackend, error) {
=======
func newHTTPBackend(cfg *config.HTTPOutputConfig, fs config.Filters) (*httpBackend, error) {
>>>>>>> ddc6c204
	// Get default name
	if cfg.Name == "" {
		cfg.Name = cfg.Location
	}

	// Set a timeout
	timeout := DefaultHTTPTimeout
	if cfg.Timeout != "" {
		t, err := time.ParseDuration(cfg.Timeout)
		if err != nil {
			return nil, fmt.Errorf("error parsing HTTP timeout '%v'", err)
		}
		timeout = t
	}

	// Get underlying Poster instance
	var p poster = newSimplePoster(cfg.Location, timeout, cfg.SkipTLSVerification)

	// If configured, create a retryBuffer per backend.
	// This way we serialize retries against each backend.
	if cfg.BufferSizeMB > 0 {
		max := DefaultMaxDelayInterval
		if cfg.MaxDelayInterval != "" {
			m, err := time.ParseDuration(cfg.MaxDelayInterval)
			if err != nil {
				return nil, fmt.Errorf("error parsing max retry time %v", err)
			}
			max = m
		}

		batch := DefaultBatchSizeKB * KB
		if cfg.MaxBatchKB > 0 {
			batch = cfg.MaxBatchKB * KB
		}

		p = newRetryBuffer(cfg.BufferSizeMB*MB, batch, max, p)
	}

	var tagRegexps []*regexp.Regexp
	var measurementRegexps []*regexp.Regexp

	// Get regexps related to this HTTP backend
	for _, f := range fs {
		for _, e := range f.Outputs {
			if e == cfg.Name {
				if f.TagRegexp != nil {
					tagRegexps = append(tagRegexps, f.TagRegexp)
				}

				if f.MeasurementRegexp != nil {
					measurementRegexps = append(measurementRegexps, f.MeasurementRegexp)
				}
			}
		}
	}

	return &httpBackend{
		poster:             p,
		name:               cfg.Name,
		tagRegexps:         tagRegexps,
		measurementRegexps: measurementRegexps,
		endpoints: cfg.Endpoints,
		location:  cfg.Location,
	}, nil
}

// ErrBufferFull error indicates that retry buffer is full
var ErrBufferFull = errors.New("retry buffer full")

var bufPool = sync.Pool{New: func() interface{} { return new(bytes.Buffer) }}

func getBuf() *bytes.Buffer {
	if bb, ok := bufPool.Get().(*bytes.Buffer); ok {
		return bb
	}
	return new(bytes.Buffer)
}

func putBuf(b *bytes.Buffer) {
	b.Reset()
	bufPool.Put(b)
}<|MERGE_RESOLUTION|>--- conflicted
+++ resolved
@@ -317,33 +317,32 @@
 // validateRegexps checks if a request on this backend matches
 // all the tag regular expressions for this backend
 func (b *httpBackend) validateRegexps(ps models.Points) error {
-	// For each point
-	for _, p := range ps {
-		// Check if the measurement of each point
-		// matches ALL measurement regular expressions
-		m := p.Name()
-		for _, r := range b.measurementRegexps {
-			if !r.Match(m) {
-				return errors.New("bad measurement")
-			}
-		}
-
-		// For each tag of each point
-		for _, t := range p.Tags() {
-			// Check if each tag of each point
-			// matches ALL tags regular expressions
-			for _, r := range b.tagRegexps {
-				if !r.Match(t.Key) {
-					return errors.New("bad tag")
-				}
-			}
-		}
-	}
-
-	return nil
-}
-
-<<<<<<< HEAD
+  // For each point
+  for _, p := range ps {
+    // Check if the measurement of each point
+    // matches ALL measurement regular expressions
+    m := p.Name()
+    for _, r := range b.measurementRegexps {
+      if !r.Match(m) {
+        return errors.New("bad measurement")
+      }
+    }
+
+    // For each tag of each point
+    for _, t := range p.Tags() {
+      // Check if each tag of each point
+      // matches ALL tags regular expressions
+      for _, r := range b.tagRegexps {
+        if !r.Match(t.Key) {
+          return errors.New("bad tag")
+        }
+      }
+    }
+  }
+
+  return nil
+}
+
 func (h *httpBackend) getRetryBuffer() *retryBuffer	{
 	if p, ok := h.poster.(*retryBuffer); ok {
 		return p
@@ -352,10 +351,7 @@
 	return nil
 }
 
-func newHTTPBackend(cfg *config.HTTPOutputConfig) (*httpBackend, error) {
-=======
 func newHTTPBackend(cfg *config.HTTPOutputConfig, fs config.Filters) (*httpBackend, error) {
->>>>>>> ddc6c204
 	// Get default name
 	if cfg.Name == "" {
 		cfg.Name = cfg.Location
