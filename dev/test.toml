--- conflicted
+++ resolved
@@ -1,13 +1,6 @@
 [[http]]
 name = "test-config"
 bind-addr = "0.0.0.0:9096"
-<<<<<<< HEAD
-output = [
-    { name="from_influx_1", location = "http://influxdb:8086/write", admin = "http://influxdb:8086", buffer-size-mb = 100, max-batch-kb = 50, max-delay-interval = "1s" },
-    { name="from_influx_2", location = "http://influxdb:8086/write", admin = "http://influxdb:8086", buffer-size-mb = 100, max-batch-kb = 50, max-delay-interval = "1s" },
-    { name="from_influx_3", location = "http://influxdb:8086/write", admin = "http://influxdb:8086", buffer-size-mb = 100, max-batch-kb = 50, max-delay-interval = "1s" }
-]
-=======
 health-timeout-ms = 10000
 rate-limit = 1
 burst-limit = 1
@@ -40,5 +33,4 @@
 
 [[filter]]
 tag-expression = "^.{5,12}$"
-outputs = [ "influxdb02" ]
->>>>>>> ddc6c204
+outputs = [ "influxdb02" ]